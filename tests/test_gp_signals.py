--- conflicted
+++ resolved
@@ -727,8 +727,6 @@
         )
 
 
-<<<<<<< HEAD
-=======
 @pytest.mark.skipif(not LIBSTEMPO_INSTALLED, reason="Skipping tests that require libstempo because it isn't installed")
 class TestGPSignalsTempo2(TestGPSignals):
     @classmethod
@@ -739,7 +737,6 @@
         cls.psr = Pulsar(datadir + "/B1855+09_NANOGrav_9yv1.gls.par", datadir + "/B1855+09_NANOGrav_9yv1.tim")
 
 
->>>>>>> 4e4fc5ff
 class TestGPSignalsMarginalizingNmat:
     def test_solve_with_left_array(self):
         # diagonal noise matrix (n x n) representing white noise
