--- conflicted
+++ resolved
@@ -149,9 +149,6 @@
         msg = 'PSD calculation incorrect'
         assert np.allclose(utils.powerlaw(f, log10_A, gamma), pl), msg
         assert np.allclose(utils.turnover(f, log10_A, gamma,
-<<<<<<< HEAD
-                                          lf0, kappa, beta),pt), msg
-=======
                                           lf0, kappa, beta),pt), msg
 
     def test_orf(self):
@@ -186,5 +183,4 @@
         keys = ['hd', 'dipole', 'monopole']
         vals = [(hd, hd_exp), (dp, dp_exp), (mp, mp_exp)]
         for key, val in zip(keys, vals):
-            assert val[0] == val[1], msg.format(key)
->>>>>>> 8eafb99a
+            assert val[0] == val[1], msg.format(key)