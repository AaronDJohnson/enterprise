# gp_signals.py
"""Contains class factories for Gaussian Process (GP) signals.
GP signals are defined as the class of signals that have a basis
function matrix and basis prior vector..
"""

from __future__ import (absolute_import, division,
                        print_function, unicode_literals)

import numpy as np

from enterprise.signals import utils
from enterprise.signals import parameter
import enterprise.signals.signal_base as base
from enterprise.signals import selections
from enterprise.signals.selections import Selection
from enterprise.signals.parameter import function as enterprise_function
from enterprise.signals.utils import KernelMatrix

def BasisGP(priorFunction, basisFunction,
            selection=Selection(selections.no_selection),
            name=''):
    """Class factory for generic GPs with a basis matrix."""

    class BasisGP(base.Signal):
        signal_type = 'basis'
        signal_name = name
        signal_id = name

        def __init__(self, psr):
            super(BasisGP, self).__init__(psr)
            self.name = self.psrname + '_' + self.signal_id
            self._do_selection(psr, priorFunction, basisFunction, selection)

        def _do_selection(self, psr, priorfn, basisfn, selection):

            sel = selection(psr)
            self._keys = list(sorted(sel.masks.keys()))
            self._masks = [sel.masks[key] for key in self._keys]
            self._prior, self._bases, self._params = {}, {}, {}
            for key, mask in zip(self._keys, self._masks):
                pnames = [psr.name, name, key]
                pname = '_'.join([n for n in pnames if n])
                self._prior[key] = priorfn(pname, psr=psr)
                self._bases[key] = basisfn(pname, psr=psr)
                params = sum([list(self._prior[key]._params.values()),
                              list(self._bases[key]._params.values())],[])
                for param in params:
                    self._params[param.name] = param

        @property
        def basis_params(self):
            """Get any varying basis parameters."""
            ret = []
            for basis in self._bases.values():
                ret.extend([pp.name for pp in basis.params])
            return ret

        @base.cache_call('basis_params')
        def _construct_basis(self, params={}):
            basis, self._labels = {}, {}
            for key, mask in zip(self._keys, self._masks):
                basis[key], self._labels[key] = self._bases[key](
                    params=params, mask=mask)

            nc = np.sum(F.shape[1] for F in basis.values())
            self._basis = np.zeros((len(self._masks[0]), nc))
<<<<<<< HEAD
            self._phi = base.KernelMatrix(nc)
=======
            self._phi = KernelMatrix(nc)
>>>>>>> 8eafb99a
            self._slices = {}
            nctot = 0
            for key, mask in zip(self._keys, self._masks):
                Fmat = basis[key]
                nn = Fmat.shape[1]
                self._basis[mask, nctot:nn+nctot] = Fmat
                self._slices.update({key: slice(nctot, nn+nctot)})
                nctot += nn

        def get_basis(self, params={}):
            self._construct_basis(params)
            return self._basis

        def get_phi(self, params):
            self._construct_basis(params)
            for key, slc in self._slices.items():
                phislc = self._prior[key](
                    self._labels[key], params=params)
                self._phi = self._phi.set(phislc, slc)
            return self._phi

        def get_phiinv(self, params):
            return self.get_phi(params).inv()

    return BasisGP


def FourierBasisGP(spectrum, components=20,
                   selection=Selection(selections.no_selection),
                   Tspan=None, name=''):
    """Convenience function to return a BasisGP class with a
    fourier basis."""

    basis = utils.createfourierdesignmatrix_red(nmodes=components, Tspan=Tspan)
    BaseClass = BasisGP(spectrum, basis, selection=selection, name=name)

    class FourierBasisGP(BaseClass):
        signal_type = 'basis'
        signal_name = 'red noise'
        signal_id = 'red_noise_' + name if name else 'red_noise'

    return FourierBasisGP


def TimingModel(name='linear_timing_model'):
    """Class factory for marginalized linear timing model signals."""

    class TimingModel(base.Signal):
        signal_type = 'basis'
        signal_name = 'linear timing model'
        signal_id = name

        def __init__(self, psr):
            super(TimingModel, self).__init__(psr)
            self.name = self.psrname + '_' + self.signal_id
            self._params = {}

            self._F = psr.Mmat.copy()

            norm = np.sqrt(np.sum(self._F**2, axis=0))
            self._F /= norm

        def get_basis(self, params=None):
            return self._F

        def get_phi(self, params=None):
            return np.ones(self._F.shape[1])*1e40

        def get_phiinv(self, params=None):
            return 1 / self.get_phi(params)

        @property
        def basis_shape(self):
            return self._F.shape

        #TODO: this is somewhat of a hack until we get this class more general
        @property
        def basis_params(self):
            return []

    return TimingModel


@enterprise_function
def ecorr_basis_prior(weights, log10_ecorr=-8):
    """Returns the ecorr prior.
    :param weights: A vector or weights for the ecorr prior.
    """
    return weights * 10**(2*log10_ecorr)


def EcorrBasisModel(log10_ecorr=parameter.Uniform(-10, -5),
                    selection=Selection(selections.no_selection),
                    name=''):
    """Convienience function to return a BasisGP class with a
    quantized ECORR basis."""

    basis = utils.create_quantization_matrix()
    prior = ecorr_basis_prior(log10_ecorr=log10_ecorr)
    BaseClass = BasisGP(prior, basis, selection=selection, name=name)

    class EcorrBasisModel(BaseClass):
        signal_type = 'basis'
        signal_name = 'basis ecorr'
        signal_id = 'basis_ecorr_' + name if name else 'basis_ecorr'

    return EcorrBasisModel


def BasisCommonGP(priorFunction, basisFunction, orfFunction, name=''):

    class BasisCommonGP(base.CommonSignal):
        signal_type = 'common basis'
        signal_name = 'common'
        signal_id = name
        _orf = orfFunction(name)
        _prior = priorFunction(name)

        def __init__(self, psr):
            super(BasisCommonGP, self).__init__(psr)
            self.name = self.psrname + '_' + self.signal_id

            self._bases = basisFunction(psr.name+name, psr=psr)
            params = sum([list(BasisCommonGP._prior._params.values()),
                          list(BasisCommonGP._orf._params.values()),
                          list(self._bases._params.values())], [])
            self._params = {}
            for param in params:
                self._params[param.name] = param

            self._psrpos = psr.pos

        @base.cache_call('basis_params')
        def _construct_basis(self, params={}):
            self._basis, self._labels = self._bases(params=params)

        def get_basis(self, params={}):
            self._construct_basis(params)
            return self._basis

        def get_phi(self, params):
            self._construct_basis(params)
            prior = BasisCommonGP._prior(
                self._labels, params=params)
            orf = BasisCommonGP._orf(self._psrpos, self._psrpos, params=params)
            return prior * orf

        @classmethod
        def get_phicross(cls, signal1, signal2, params):
            prior = BasisCommonGP._prior(signal1._labels,
                                         params=params)
            orf = BasisCommonGP._orf(signal1._psrpos, signal2._psrpos,
                                     params=params)
            return prior * orf

        @property
        def basis_params(self):
            """Get any varying basis parameters."""
            return [pp.name for pp in self._bases.params]

    return BasisCommonGP


def FourierBasisCommonGP(spectrum, orf, components=20,
                         Tspan=None, name=''):

    basis = utils.createfourierdesignmatrix_red(nmodes=components,
                                                Tspan=Tspan)
    BaseClass = BasisCommonGP(spectrum, basis, orf, name=name)

    class FourierBasisCommonGP(BaseClass):
        signal_id = 'common_fourier_' + name if name else 'common_fourier'

        _Tmin, _Tmax = [], []

        def __init__(self, psr):
            super(FourierBasisCommonGP, self).__init__(psr)

            if Tspan is None:
                FourierBasisCommonGP._Tmin.append(psr.toas.min())
                FourierBasisCommonGP._Tmax.append(psr.toas.max())

        @base.cache_call('basis_params')
        def _construct_basis(self, params={}):
            span = (Tspan if Tspan is not None else
                    max(FourierBasisCommonGP._Tmax) -
                    min(FourierBasisCommonGP._Tmin))
            self._basis, self._labels = self._bases(params=params, Tspan=span)

    return FourierBasisCommonGP<|MERGE_RESOLUTION|>--- conflicted
+++ resolved
@@ -65,11 +65,7 @@
 
             nc = np.sum(F.shape[1] for F in basis.values())
             self._basis = np.zeros((len(self._masks[0]), nc))
-<<<<<<< HEAD
-            self._phi = base.KernelMatrix(nc)
-=======
             self._phi = KernelMatrix(nc)
->>>>>>> 8eafb99a
             self._slices = {}
             nctot = 0
             for key, mask in zip(self._keys, self._masks):
