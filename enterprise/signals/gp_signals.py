--- conflicted
+++ resolved
@@ -64,13 +64,8 @@
                     params=params, mask=mask)
 
             nc = np.sum(F.shape[1] for F in basis.values())
-<<<<<<< HEAD
             self._basis = np.zeros((len(self._masks[0]), nc))            
             self._phi = KernelMatrix(nc)
-=======
-            self._basis = np.zeros((len(self._masks[0]), nc))
-            self._phi = base.KernelMatrix(nc)
->>>>>>> 80952b83
             self._slices = {}
             nctot = 0
             for key, mask in zip(self._keys, self._masks):
@@ -88,13 +83,8 @@
             self._construct_basis(params)
             for key, slc in self._slices.items():
                 phislc = self._prior[key](
-<<<<<<< HEAD
-                    self._labels[key], params=params) * self._labels[key][0]
-                self._phi = self._phi.set(phislc, slc) 
-=======
                     self._labels[key], params=params)
                 self._phi = self._phi.set(phislc, slc)
->>>>>>> 80952b83
             return self._phi
 
         def get_phiinv(self, params):
