--- conflicted
+++ resolved
@@ -802,17 +802,11 @@
         # returns a KernelMatrix object
         def get_phi(self, params):
             phi = KernelMatrix(self._Fmat.shape[1])
-<<<<<<< HEAD
+
             for signal in self._signals:
                 if signal in self._idx:
                     phi = phi.add(signal.get_phi(params), self._idx[signal])
-=======
-
-            for signal in self._signals:
-                if signal in self._idx:
-                    phi = phi.add(signal.get_phi(params), self._idx[signal])
-
->>>>>>> 8eafb99a
+
             return phi
 
         @cache_call(['basis_params', 'white_params', 'delay_params'])
