--- conflicted
+++ resolved
@@ -266,11 +266,7 @@
     Handles scalar mu and sigma, compatible vector value/mu/sigma,
     vector value/mu and compatible covariance matrix sigma."""
 
-<<<<<<< HEAD
-    if np.ndim(sigma) == 2:
-=======
     if np.ndim(sigma) >= 2:
->>>>>>> 0f85dcc8
         raise NotImplementedError("PPF not implemented when sigma is 2D")
 
     return sstats.norm.ppf(value, loc=mu, scale=sigma)
