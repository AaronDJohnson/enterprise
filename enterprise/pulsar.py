# pulsar.py

# Class containing pulsar data from timing package [tempo2/PINT].

from __future__ import (absolute_import, division,
                        print_function, unicode_literals)

import enterprise
import numpy as np
from ephem import Ecliptic, Equatorial
import os
import json
<<<<<<< HEAD

try:
    import cPickle as pickle
except:
    import pickle

from collections import OrderedDict
=======
>>>>>>> 733170aa

try:
    import cPickle as pickle
except:
    import pickle

try:
    import libstempo as t2
except ImportError:
    print('ERROR: Must have libstempo package installed!')
    t2 = None

import pint.toa as toa
import pint.models.model_builder as mb
from pint.models import TimingModel
from pint.residuals import resids
import astropy.units as u


<<<<<<< HEAD
    def __init__(self, parfile, timfile, ephem=None,planets=True,
                 sort=True, drop_t2pulsar=True):
=======
def get_maxobs(timfile):
    """Utility function to return number of lines in tim file.
>>>>>>> 733170aa

    :param timfile:
        Full path to tim-file. For tim-files that use INCLUDEs this
        should be the base tim file.

    :returns: Number of lines in tim-file
    """

    maxobs = 0
    with open(timfile) as tfile:
        flines = tfile.readlines()
        lines = [ln for ln in flines if not ln.startswith('C')]
        if any(map(lambda x: 'INCLUDE' in x, lines)):
            for line in filter(lambda x: 'INCLUDE' in x, lines):
                maxobs += get_maxobs(line.split()[-1])
        else:
            maxobs = sum(1 for line in lines if line.rstrip('\n'))
    return maxobs


class BasePulsar(object):
    """Abstract Base Class for Pulsar objects."""

<<<<<<< HEAD
        # hack to set maxobs
        with open(reltimfile) as tfile:
            maxobs = sum(1 for line in tfile if line.rstrip('\n'))

        # Load pulsar data from the libstempo library
        # TODO: make sure we specify libstempo>=2.3.1
        self.t2pulsar = t2.tempopulsar(relparfile, reltimfile,
                                       maxobs=maxobs, ephem=ephem)

        # Load the entire par-file into memory, so that we can save it
        with open(relparfile, 'r') as content_file:
            self.parfile_content = content_file.read()

        # Save the tim-file to a temporary file (so that we don't have to deal
        # with 'include' statements in the tim-file), and load that tim-file
        # in memory for storage
        tempfilename = tempfile.mktemp()
        self.t2pulsar.savetim(tempfilename)
        with open(tempfilename, 'r') as content_file:
            self.timfile_content = content_file.read()
        os.remove(tempfilename)

        # Change directory back to where we were
        os.chdir(cwd)

        # get pulsar name
        self.name = str(self.t2pulsar.name)

        # get some private attributes
        self._toas = np.double(self.t2pulsar.toas()) * 86400
        self._residuals = np.double(self.t2pulsar.residuals())
        self._toaerrs = np.double(self.t2pulsar.toaerrs) * 1e-6
        self._designmatrix = np.double(self.t2pulsar.designmatrix())
        self._ssbfreqs = np.double(self.t2pulsar.ssbfreqs()) / 1e6

        # get pulsar distances and uncertainties
        # TODO: use fancier datapath representation
=======
    def _get_pdist(self):
>>>>>>> 733170aa
        dfile = enterprise.__path__[0] + '/datafiles/pulsar_distances.json'
        with open(dfile, 'r') as fl:
            pdict = json.load(fl)

        try:
            pdist = tuple(pdict[self.name])
        except KeyError:
            # TODO: should use logging here
            msg = 'WARNING: Could not find pulsar distance for '
            msg += 'PSR {0}.'.format(self.name)
            msg += ' Setting value to 1 with 20% uncertainty.'
            print(msg)
            pdist = (1.0, 0.2)
        return pdist

    def _get_radec_from_ecliptic(self, elong, elat):
        # convert via pyephem
        try:
            ec = Ecliptic(elong, elat)

            # check for B name
            if 'B' in self.name:
                epoch = '1950'
            else:
                epoch = '2000'
            eq = Equatorial(ec, epoch=str(epoch))
            raj = np.double(eq.ra)
            decj = np.double(eq.dec)

        # TODO: should use logging here
        except TypeError:
            msg = 'WARNING: Cannot fine sky location coordinates '
            msg += 'for PSR {0}. '.format(self.name)
            msg += 'Setting values to 0.0'
            print(msg)
            raj = 0.0
            decj = 0.0

        return raj, decj

    def _get_pos(self):
        return np.array([np.cos(self._raj) * np.cos(self._decj),
                         np.sin(self._raj) * np.cos(self._decj),
                         np.sin(self._decj)])

    def sort_data(self):
        """Sort data by time."""
        if self._sort:
            self._isort = np.argsort(self._toas, kind='mergesort')
            self._iisort = np.zeros(len(self._isort), dtype=np.int)
            for ii, p in enumerate(self._isort):
                self._iisort[p] = ii
        else:
            self._isort = slice(None, None, None)
            self._iisort = slice(None, None, None)

    def filter_data(self, start_time=None, end_time=None):
        """Filter data to create a time-slice of overall dataset."""
        if start_time is None and end_time is None:
            mask = np.ones(self._toas.shape, dtype=bool)
        else:
            mask = np.logical_and(self._toas >= start_time * 86400,
                                  self._toas <= end_time * 86400)

        self._toas = self._toas[mask]
        self._toaerrs = self._toaerrs[mask]
        self._residuals = self._residuals[mask]
        self._ssbfreqs = self._ssbfreqs[mask]

        self._designmatrix = self._designmatrix[mask, :]
        dmx_mask = np.sum(self._designmatrix, axis=0) != 0.0
        self._designmatrix = self._designmatrix[:, dmx_mask]

        for key in self._flags:
            self._flags[key] = self._flags[key][mask]

        if self._planetssb is not None:
            self._planetssb = self.planetssb[mask, :, :]

        self.sort_data()

    def to_pickle(self, outdir=None):
        """Save object to pickle file."""

        # drop t2pulsar object
        if hasattr(self, 't2pulsar'):
            del self.t2pulsar

        if outdir is None:
            outdir = os.getcwd()

        if not os.path.exists(outdir):
            os.makedirs(outdir)

        with open(outdir + '/{0}.pkl'.format(self.name), 'w') as f:
            pickle.dump(self, f)

    @property
    def isort(self):
        """Return sorting indices."""
        return self._isort

    @property
    def iisort(self):
        """Return inverse of sorting indices."""
        return self._iisort

    @property
    def toas(self):
        """Return array of TOAs in seconds."""
        return self._toas[self._isort]

    @property
    def residuals(self):
        """Return array of residuals in seconds."""
        return self._residuals[self._isort]

    @property
    def toaerrs(self):
        """Return array of TOA errors in seconds."""
        return self._toaerrs[self._isort]

    @property
    def freqs(self):
        """Return array of radio frequencies in MHz."""
        return self._ssbfreqs[self._isort]

    @property
    def Mmat(self):
        """Return ntoa x npar design matrix."""
        return self._designmatrix[self._isort, :]

    @property
    def pdist(self):
        """Return tuple of pulsar distance and uncertainty in kpc."""
        return self._pdist

    @property
    def flags(self):
        """Return a dictionary of tim-file flags."""

        return dict((k, v[self._isort]) for k, v in self._flags.items())

    @property
    def backend_flags(self):
        """Return array of backend flags.

        Not all TOAs have the same flags for all data sets. In order to
        facilitate this we have a ranked ordering system that will look
        for flags. The order is `group`, `g`, `sys`, `i`, `f`, `fe`+`be`.

        """

        nobs = len(self._toas)
        bflags = ['flag'] * nobs
        check = lambda i, fl: fl in self._flags and self._flags[fl][i] != ''
        flags = [['group'], ['g'], ['sys'], ['i'], ['f'], ['fe', 'be']]
        for ii in range(nobs):
            # TODO: make this cleaner
            for f in flags:
                if np.all(list(map(lambda xx: check(ii, xx), f))):
                    bflags[ii] = '_'.join(self._flags[x][ii] for x in f)
                    break
        return np.array(bflags)[self._isort]

    @property
    def theta(self):
        """Return polar angle of pulsar in radians."""
        return np.pi / 2 - self._decj

    @property
    def phi(self):
        """Return azimuthal angle of pulsar in radians."""
        return self._raj

    @property
    def pos(self):
        """Return unit vector to pulsar."""
        return self._pos

    @property
    def planetssb(self):
        """Return planetary position vectors at all timestamps"""
        return self._planetssb


class PintPulsar(BasePulsar):

    def __init__(self, toas, model, sort=True, planets=True):

        self._sort = sort
        self.planets = planets
        self.name = model.PSR.value

        self._toas = np.array(toas.table['tdbld'], dtype='float64') * 86400
        self._residuals = np.array(resids(toas, model).time_resids.to(u.s),
                                   dtype='float64')
        self._toaerrs = np.array(toas.get_errors().to(u.s), dtype='float64')
        self._designmatrix = model.designmatrix(toas.table)[0]
        self._ssbfreqs = np.array(model.barycentric_radio_freq(toas.table),
                                  dtype='float64')

        # fitted parameters
        self.fitpars = ['Offset'] + [par for par in model.params
                                     if not getattr(model, par).frozen]

        # set parameters
        spars = [par for par in model.params]
        self.setpars = [sp for sp in spars if sp not in self.fitpars]

        self._flags = {}
        for ii, obsflags in enumerate(toas.get_flags()):
            for jj, flag in enumerate(obsflags):

                if flag not in list(self._flags.keys()):
                    self._flags[flag] = [''] * toas.ntoas

                self._flags[flag][ii] = obsflags[flag]

        # convert flags to arrays
        # TODO probably better way to do this
        for key, val in self._flags.items():
            if isinstance(val[0], u.quantity.Quantity):
                self._flags[key] = np.array([v.value for v in val])
            else:
                self._flags[key] = np.array(val)

        self._pdist = self._get_pdist()
        self._raj, self._decj = self._get_radec(model)
        self._pos = self._get_pos()
        self._planetssb = self._get_planetssb()

        self.sort_data()

    def _get_radec(self, model):
        if hasattr(model, 'RAJ') and hasattr(model, 'DECJ'):
            return (model.RAJ.value, model.DECJ.value)
        else:
            # TODO: better way of dealing with units
            d2r = np.pi / 180
            elong, elat = model.ELONG.value, model.ELAT.value
            return self._get_radec_from_ecliptic(elong*d2r, elat*d2r)

    def _get_planetssb(self):
        return None


class Tempo2Pulsar(BasePulsar):

    def __init__(self, t2pulsar, sort=True,
                 drop_t2pulsar=True, planets=True):

        self._sort = sort
        self.t2pulsar = t2pulsar
        self.planets = planets
        self.name = str(t2pulsar.name)

        self._toas = np.double(t2pulsar.toas()) * 86400
        self._residuals = np.double(t2pulsar.residuals())
        self._toaerrs = np.double(t2pulsar.toaerrs) * 1e-6
        self._designmatrix = np.double(t2pulsar.designmatrix())
        self._ssbfreqs = np.double(t2pulsar.ssbfreqs()) / 1e6

        # fitted parameters
        self.fitpars = ['Offset'] + list(map(str, t2pulsar.pars()))

        # set parameters
        spars = list(map(str, t2pulsar.pars(which='set')))
        self.setpars = [sp for sp in spars if sp not in self.fitpars]

        self._flags = {}
        for key in t2pulsar.flags():
            self._flags[key] = t2pulsar.flagvals(key)

        self._pdist = self._get_pdist()
        self._raj, self._decj = self._get_radec(t2pulsar)
        self._pos = self._get_pos()
        self._planetssb = self._get_planetssb()

        self.sort_data()

        if drop_t2pulsar:
            del self.t2pulsar

    def _get_radec(self, t2pulsar):
        if 'RAJ' in np.concatenate((t2pulsar.pars(which='fit'),
                                    t2pulsar.pars(which='set'))):
            return (np.double(t2pulsar['RAJ'].val),
                    np.double(t2pulsar['DECJ'].val))

        else:
            # use ecliptic coordinates
            elong = t2pulsar['ELONG'].val
            elat = t2pulsar['ELAT'].val
            return self._get_radec_from_ecliptic(elong, elat)

    def _get_planetssb(self):
        planetssb = None
        if self.planets:
            for ii in range(1, 10):
                tag = 'DMASSPLANET' + str(ii)
                self.t2pulsar[tag].val = 0.0
            self.t2pulsar.formbats()
            planetssb = np.zeros((len(self._toas), 9, 6))
            planetssb[:, 0, :] = self.t2pulsar.mercury_ssb
            planetssb[:, 1, :] = self.t2pulsar.venus_ssb
            planetssb[:, 2, :] = self.t2pulsar.earth_ssb
            planetssb[:, 3, :] = self.t2pulsar.mars_ssb
            planetssb[:, 4, :] = self.t2pulsar.jupiter_ssb
            planetssb[:, 5, :] = self.t2pulsar.saturn_ssb
            planetssb[:, 6, :] = self.t2pulsar.uranus_ssb
            planetssb[:, 7, :] = self.t2pulsar.neptune_ssb
            planetssb[:, 8, :] = self.t2pulsar.pluto_ssb
        return planetssb


def Pulsar(*args, **kwargs):

    ephem = kwargs.get('ephem', None)
    planets = kwargs.get('planets', True)
    sort = kwargs.get('sort', True)
    drop_t2pulsar = kwargs.get('drop_t2pulsar', True)
    timing_package = kwargs.get('timing_package', 'tempo2')

    toas = filter(lambda x: isinstance(x, toa.TOAs), args)
    model = filter(lambda x: isinstance(x, TimingModel), args)
    t2pulsar = filter(lambda x: isinstance(x, t2.tempopulsar), args)
    parfile = filter(lambda x: isinstance(x, str) and
                     x.split('.')[-1] == 'par', args)
    timfile = filter(lambda x: isinstance(x, str) and
                     x.split('.')[-1] in ['tim', 'toa'], args)

    if toas and model:
        return PintPulsar(toas[0], model[0], sort=sort, planets=planets)
    elif t2pulsar:
        return Tempo2Pulsar(t2pulsar, sort=sort, drop_t2pulsar=drop_t2pulsar,
                            planets=planets)
    elif parfile and timfile:
        # Check whether the two files exist
        if not os.path.isfile(parfile[0]) or not os.path.isfile(timfile[0]):
            msg = 'Cannot find parfile {0} or timfile {1}!'.format(
                parfile[0], timfile[0])
            raise IOError(msg)

        # Obtain the directory name of the timfile, and change to it
        timfiletup = os.path.split(timfile[0])
        dirname = timfiletup[0] or './'
        reltimfile = timfiletup[-1]
        relparfile = os.path.relpath(parfile[0], dirname)

        # get current directory
        cwd = os.getcwd()

        # Change directory to the base directory of the tim-file to deal with
        # INCLUDE statements in the tim-file
        os.chdir(dirname)

        if timing_package.lower() == 'pint':
            if ephem is None:
                ephem = 'DE421'
            toas = toa.get_TOAs(reltimfile, ephem=ephem, planets=planets)
            model = mb.get_model(relparfile)
            os.chdir(cwd)
            return PintPulsar(toas, model, sort=sort, planets=planets)

        elif timing_package.lower() == 'tempo2':

            # hack to set maxobs
            maxobs = get_maxobs(reltimfile)
            t2pulsar = t2.tempopulsar(relparfile, reltimfile,
                                      maxobs=maxobs, ephem=ephem)
            os.chdir(cwd)
            return Tempo2Pulsar(t2pulsar, sort=sort,
                                drop_t2pulsar=drop_t2pulsar,
                                planets=planets)
    else:
        print('Unknown arguments {}'.format(args))<|MERGE_RESOLUTION|>--- conflicted
+++ resolved
@@ -10,16 +10,6 @@
 from ephem import Ecliptic, Equatorial
 import os
 import json
-<<<<<<< HEAD
-
-try:
-    import cPickle as pickle
-except:
-    import pickle
-
-from collections import OrderedDict
-=======
->>>>>>> 733170aa
 
 try:
     import cPickle as pickle
@@ -39,13 +29,8 @@
 import astropy.units as u
 
 
-<<<<<<< HEAD
-    def __init__(self, parfile, timfile, ephem=None,planets=True,
-                 sort=True, drop_t2pulsar=True):
-=======
 def get_maxobs(timfile):
     """Utility function to return number of lines in tim file.
->>>>>>> 733170aa
 
     :param timfile:
         Full path to tim-file. For tim-files that use INCLUDEs this
@@ -69,47 +54,7 @@
 class BasePulsar(object):
     """Abstract Base Class for Pulsar objects."""
 
-<<<<<<< HEAD
-        # hack to set maxobs
-        with open(reltimfile) as tfile:
-            maxobs = sum(1 for line in tfile if line.rstrip('\n'))
-
-        # Load pulsar data from the libstempo library
-        # TODO: make sure we specify libstempo>=2.3.1
-        self.t2pulsar = t2.tempopulsar(relparfile, reltimfile,
-                                       maxobs=maxobs, ephem=ephem)
-
-        # Load the entire par-file into memory, so that we can save it
-        with open(relparfile, 'r') as content_file:
-            self.parfile_content = content_file.read()
-
-        # Save the tim-file to a temporary file (so that we don't have to deal
-        # with 'include' statements in the tim-file), and load that tim-file
-        # in memory for storage
-        tempfilename = tempfile.mktemp()
-        self.t2pulsar.savetim(tempfilename)
-        with open(tempfilename, 'r') as content_file:
-            self.timfile_content = content_file.read()
-        os.remove(tempfilename)
-
-        # Change directory back to where we were
-        os.chdir(cwd)
-
-        # get pulsar name
-        self.name = str(self.t2pulsar.name)
-
-        # get some private attributes
-        self._toas = np.double(self.t2pulsar.toas()) * 86400
-        self._residuals = np.double(self.t2pulsar.residuals())
-        self._toaerrs = np.double(self.t2pulsar.toaerrs) * 1e-6
-        self._designmatrix = np.double(self.t2pulsar.designmatrix())
-        self._ssbfreqs = np.double(self.t2pulsar.ssbfreqs()) / 1e6
-
-        # get pulsar distances and uncertainties
-        # TODO: use fancier datapath representation
-=======
     def _get_pdist(self):
->>>>>>> 733170aa
         dfile = enterprise.__path__[0] + '/datafiles/pulsar_distances.json'
         with open(dfile, 'r') as fl:
             pdict = json.load(fl)
